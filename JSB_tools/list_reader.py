"""
MaestroListFile class for reading and analysing Ortec Lis files.
Todo:
    Implement a method for efficiency calibration
"""
from __future__ import annotations

import warnings

import plotly.graph_objects as go
import marshal
import struct
import pickle
from struct import unpack, calcsize
from pathlib import Path
import datetime
from bitstring import BitStream
import numpy as np
from matplotlib import pyplot as plt
from datetime import timezone
from typing import List, Union, Tuple, Iterable, Callable, Dict
import filetime
from functools import cached_property
import time
from uncertainties.core import UFloat, ufloat
from uncertainties import unumpy as unp
from JSB_tools import ProgressReport, convolve_gauss, mpl_hist, calc_background, discrete_interpolated_median, shade_plot, \
    rolling_median
from JSB_tools.spe_reader import SPEFile, EfficiencyCalMixin, EnergyCalMixin

# HERE = pytz.timezone('US/Mountain')
OLE_TIME_ZERO = datetime.datetime(1899, 12, 30, 0, 0, 0)
cwd = Path(__file__).parent


def ole2datetime(oledt):
    return OLE_TIME_ZERO + datetime.timedelta(days=float(oledt))


def get_spe_lines(_l: MaestroListFile):
    """
    Notes:
        n_adc_channels - 1: this is bc the number before the channel counts in the Maestro SPE file is one less than the
            number of channels since 0 is included as a channel.
    Args:
        _l:

    Returns:

    """
    datetime_str = _l.start_time.strftime(MaestroListFile.datetime_format)
    sample_des = _l.description
    if sample_des == '':
        sample_des = 'No sample description was entered.'

    spe_lines = ["$SPEC_ID:", sample_des, '$SPEC_REM:', f'DET# {_l.detector_id}',
                 f'DETDESC# {_l.device_address}', 'AP# Maestro Version', '$DATE_MEA:', datetime_str, '$MEAS_TIM:',
                 f'{_l.livetimes[-1]:.4f} {_l.realtimes[-1]:.4f}', '$DATA:', f'0 {_l.n_adc_channels - 1}']
    for counts in _l.get_erg_spectrum():
        spe_lines.append(f'       {counts}')
    fmt = lambda x: f'{x:.6E}'
    erg_cal_line = ' '.join(map(lambda x: f'{x:.6f}', _l.erg_calibration[:2]))
    mca_cal_line = ' '.join(map(fmt, _l.erg_calibration))
    mca_cal_line += f' {_l.erg_units}'
    shape_cal_line = ' '.join(map(fmt, _l.shape_cal))
    spe_lines.extend(map(str, ['$ROI:', '0', '$PRESETS:', 'None', '0', '0','$ENER_FIT:',
                               erg_cal_line, '$MCA_CAL:', len(_l.erg_calibration), mca_cal_line,
                         '$SHAPE_CAL:', len(_l.shape_cal), shape_cal_line]))
    return spe_lines


class MaestroListFile(EfficiencyCalMixin, EnergyCalMixin):
    datetime_format = '%m/%d/%Y %H:%M:%S'
    file_datetime_format = '%Y-%m-%d_%H-%M-%S.%f--%Z%z'
    """
    Start time is determined by the Connections Win_64 time sent right after the header. This clock doesn't
    necessarily start with the 10ms rolling-over clock, so the accuracy of the start time is +/- 5ms.
    The SAMPLE READY and GATE counters are also +/- 5 ms.
    Relative times between ADC events are supposedly +/- 200ns. I will need to confirm this.
    
    The DSPEC50 appears to halt counting events when the SAMPLE_READY port is reading a TTL voltage. 
    
    Attributes:
        self.energies: numpy array of recorded energies (chronological)
        self.adc_values: numpy array of recorded ADC values (chronological)
        self.times: numpy array of recorded times
        
    """

    def __init__(self, path, max_words=None, debug=False):
        """
        self.adc_zero_time is the time you want to use for determining the system clock time of ADC events. DO NOT use
        the start time in the header (self.start_time)
        Args:
            path:
            max_words:
            debug:
        """
        path = Path(path)
        self.path = path
        self._spe: SPEFile = None

        super(MaestroListFile, self).__init__()

        if not path.exists():  # assume file name given. Use JSB_tools/user_saved_data/SpecTestingData
            path = cwd/'user_saved_data'/'SpecTestingData'/path

        assert path.exists(), f'List file not found,"{path}"'

        with open(path, 'rb') as f:
            lst_header = self.read('i', f)

            self.adc_values: Union[np.ndarray, List[float]] = []
            assert lst_header == -13, f"Invalid list mode header. Should be '-13', got " \
                                      f"'{lst_header}' instead."
            self.list_style = self.read('i', f)
            if self.list_style != 2:
                raise NotImplementedError("Digibase and other list styles not yet implemented.")
            ole2datetime(self.read('d', f))  # read start time. Dont use this value.
            self.device_address = self.read("80s", f)
            self.MCB_type_string = self.read("9s", f)
            self.serial_number = self.read("16s", f)
            s = self.read('80s', f)
            self.description = s
            self.valid_erg_cal = self.read('1s', f)
            self.erg_units = self.read("4s", f)
            _erg_calibration = [self.read('f', f) for i in range(3)]
            super(EfficiencyCalMixin, self).__init__(_erg_calibration, load_erg_cal=False)

            self.valid_shape_cal = self.read('1s', f)
            self.shape_cal = [self.read('f', f) for i in range(3)]
            self.n_adc_channels = self.read('i', f)
            self.detector_id = self.read('i', f)
            self.total_realtime = self.read('f', f)
            self.total_livetime = self.read('f', f)
            self.read('9s', f)
            self.start_time: Union[datetime.datetime, None] = None

            self.n_rollovers = 0  # Everytime the clock rolls over ()every 10 ms),
            # we see an RT word indicating the number of roll overs.
            self.wintime = [None] * 8

            self.livetimes = []
            self.realtimes = []
            self.sample_ready_state = []
            self.gate_state = []
            self.__10ms_counts__ = 0  # The number of ADC events each 10ms clock tick. Used for self.counts_per_sec.
            self.count_rate_meter = []

            self.times = []
            self.n_words = 0

            f_size = path.stat().st_size
            self.max_words = max_words
            prog = ProgressReport(f_size if self.max_words is None else self.max_words)

            t0 = time.time()
            while self.process_32(f, debug=debug):
                if self.n_words % 200 == 0:
                    if self.max_words is None:
                        progress_index = f.tell()
                    else:
                        progress_index = self.n_words

                    prog.log(progress_index)

                # print(progress_index, f_size)
                if self.max_words is not None and self.n_words > self.max_words:
                    if len(self.livetimes) == len(self.realtimes):
                        break
                self.n_words += 1
        print(f"Done reading list data. Rate: {int(len(self.times)/(time.time()-t0)):.2g} events read per second.")

        if time.time() - t0 > 25:
            _print_progress = True
            print("Processing...")
        else:
            _print_progress = False

        self.count_rate_meter = np.array(self.count_rate_meter) / 10E-3

        if debug:
            print("Start time: ", self.start_time)
            print("Live time: ", self.total_livetime)
            print("Real time: ", self.total_realtime)
            print("Total % live: ", self.total_livetime / self.total_realtime)
            print("N events/s = ", len(self.times) / self.total_realtime)
            print(f"Total counts: {self.n_counts}")

        self.adc_values = np.array(self.adc_values)
        t_log = time.time()
        if _print_progress:
            print('Converting pulse height data to energy...', end='')
        self._energies = self.channel_to_erg(self.adc_values)
        if _print_progress:
            print(f'Done. ({time.time() - t_log:.1f} seconds)')
        if _print_progress:
            t_log = time.time()
            print("Done.\nCalculating livetime fractions...", end='')

        self._fraction_live = None

        if _print_progress:
            print(f'Done. ({time.time() - t_log:.1f} seconds)')

        if _print_progress:
            t_log = time.time()
            print("Converting data to numpy arrays...", end='')
        self.sample_ready_state = np.array(self.sample_ready_state)
        self.gate_state = np.array(self.gate_state)
        self.times = np.array(self.times)
        self._energies = np.array(self._energies)
        self.realtimes = np.array(self.realtimes)
        self.livetimes = np.array(self.livetimes)

        self.times.flags.writeable = False
        self.realtimes.flags.writeable = False
        self.livetimes.flags.writeable = False

        if _print_progress:
            print(f'Done. ({time.time() - t_log:.1f} seconds)')

        self._energy_binned_times = None
        self._energy_spec = None

        self.unpickle_eff()

        if debug:
            plt.plot(self.realtimes, self.livetimes)
            plt.xlabel("Real-time [s]")
            plt.ylabel("Live-time [s]")
            plt.figure()

            plt.plot(self.realtimes, self.fraction_live)
            plt.title("")
            plt.xlabel("Real-time [s]")
            plt.ylabel("% live-time")

        self.allow_pickle = True

    def set_useful_energy_range(self, erg_min=None, erg_max=None):
        if erg_min is None:
            cut1 = True
        else:
            cut1 = self.energies > erg_min
        if erg_max is None:
            cut2 = True
        else:
            cut2 = self.energies < erg_max
        s = np.where(cut1 & cut2)
        self.times = self.times[s]
        self._energies = self.energies[s]
        self.adc_values = self.adc_values[s]

    @property
    def fraction_live(self):
        if self._fraction_live is None:
            dead_time_corr_window = 10
            self._fraction_live = self._calc_fraction_live(self.livetimes, self.realtimes, dead_time_corr_window)
        return self._fraction_live

    def time_offset(self, t):
        """
        Offset all times by `t`. Useful for activation applications. For example, if the signal of interest begins at
            some point in time during data acquisition due to nuclear activation from a particle accelerator.
            This time may be determined using a pulse fed into the SAMPLE READY port. In this case, do the following:
                l = MaestroListFile(...)
                times = l.realtimes[np.where(l.sample_ready_state == 1)]
                time = np.median(times)
                l.time_offset(-time)
        Args:
            t: Time to offset in seconds.

        Returns: None

        """
        self.times = self.times + t

    @staticmethod
    def _calc_fraction_live(livetimes, realtimes, dead_time_corr_window=10):
        fraction_live = np.gradient(livetimes) / np.gradient(realtimes)
        fraction_live = convolve_gauss(fraction_live, dead_time_corr_window)

        # correct edge effects
        fraction_live[0:dead_time_corr_window // 2] = \
            np.median(fraction_live[dead_time_corr_window // 2:dead_time_corr_window])

        fraction_live[-dead_time_corr_window // 2:] = \
            np.median(fraction_live[-dead_time_corr_window: -dead_time_corr_window // 2])
        return fraction_live

    def read(self, byte_format, f, debug=False):
        s = calcsize(byte_format)
        _bytes = f.read(s)
        out = unpack(byte_format, _bytes)
        if debug:
            print(f"Byte format: {byte_format}")
            print(f"Calc'd size: {s}")
            print(f"out: {out}")
        if len(out) == 1:
            if byte_format[-1] == 's':
                return out[0].rstrip(b'\x00').decode("utf-8", "strict")
            return out[0]
        else:

            return out

    @property
    def SPE(self) -> SPEFile:
        """
        Get SPE object from Lis data.
        Returns:

        """

        if self._spe is None:
            return self.build_spe()
        return self._spe

    @property
    def energies(self):
        if self._energies is None:
            self._energies = self.channel_to_erg(self.adc_values)
            self._energies.flags.writeable = False
        return self._energies

    @property
    def erg_calibration(self):
        return self._erg_calibration

    @erg_calibration.setter
    def erg_calibration(self, coeffs):
        self._erg_calibration = np.array(coeffs)
        if self._energies is not None:
            old_energies = self.energies
        else:
            old_energies = None
        self._energies = None
        if self._spe is not None:
            self.SPE.erg_calibration = coeffs
        self.recalc_effs(old_energies)

    def read_32(self, f) -> str:
        """
        Read a 32-bit word and convert to a string of 0s and 1s.
        Returns:

        """
        out = f"{self.read('I', f):032b}"
        return out

    def process_32(self, f, debug=False):
        """
        Read and store a 32-bit word.

        About the words:
        - LiveTime word: a clock that increments every 10ms of live time (relevant to deadtime calculation).

        - RealTime word: a clock that increments every 10ms of real time.

        - ADC word: contains a 14 binary integer representing an ADC channel, and a 16 bit binary integer representing
        the number of Fast Clock ticks since the last FastClock reset. The FastClock value increments every 200ns, and
        rolls over every 10 ms, or 50000 ticks (thus, the RealTime word is equal to the number of times the FastClock
        has rolled over). Thus, the real (actual) time of any event relative to the start of acquisition is:
                    (RealTime value) * [10ms] + (FastClock value) * [200ns])

        - Win64 Time: a series of three 32-bit words representing system time. This is the very first word after the
         header, thus is used to get the system time for the beginning of acquisition.

        - Hardware Time: Occasionally this word appears apparently for no reason. It comes from the same time sourse
        as the 200ns ADC clock. I haven't found a use for this yet.

        - ADC CRM: Appears every 10ms of real time. Represents the number of counts during the previous 10ms period.
        This generally an over-estimate of the actual count rate since rejected pulses are also counted.

        - Counter A: State of the SAMPLE READY port. Appears every 10ms.

        - Counter B: State of the GATE port. Appears every 10ms.

        Args:
            f: IO binary file.
            debug: Print information about each 32-bit word.

        Returns: None

        """
        try:
            word = self.read_32(f)
        except struct.error:
            return False
        word_debug = None
        if word[:2] == "11":  # ADC word
            adc_value = int(word[2:16], 2)
            self.adc_values.append(adc_value)
            n_200ns_ticks = int(word[16:], 2)
            adc_time = self.n_rollovers * 10E-3 + n_200ns_ticks * 200E-9
            self.times.append(adc_time)
            self.__10ms_counts__ += 1
            if debug:
                word_debug = f"ADC word, Value = {adc_value}, n_200ns_ticks = {n_200ns_ticks}, real time: {adc_time}," \
                             f"n rollovers: {self.n_rollovers}"

        elif word[:2] == "01":  # LiveTime word
            live_time_10ms = int(word[2:], 2)
            self.livetimes.append(10E-3*live_time_10ms)
            self.count_rate_meter.append(self.__10ms_counts__)
            self.__10ms_counts__ = 0

            if debug:
                word_debug = f"LT word: {live_time_10ms}"

        elif word[:2] == "10":  # RealTime word
            real_time_10ms = int(word[2:], 2)
            self.realtimes.append(10E-3*real_time_10ms)
            self.n_rollovers = real_time_10ms
            if debug:
                word_debug = f"RT word: {real_time_10ms}"

        elif word[:8] == '00000000':
            hrd_time = int(word[16:], 2)
            if debug:
                word_debug = f"Hdw Time: {hrd_time}"

        elif word[:8] == '00000100':
            adc_crm = int(word[16:], 2)
            # self.n_rollovers += 1
            if debug:
                word_debug = f"ADC CRM: {adc_crm}"

        elif word[:8] == '00000101':
            sample_ready = int(word[16:], 2)
            self.sample_ready_state.append(sample_ready)
            if debug:
                word_debug = f"Counter A (Sample Ready): {sample_ready}"

        elif word[:8] == '00000110':
            gate = int(word[16:], 2)
            self.gate_state.append(gate)

            if debug:
                word_debug = f"Counter B (Gate): {gate}"

        elif word[:8] == '00000001':  # Window time incoming
            word1 = word
            word2 = self.read_32(f)
            word3 = self.read_32(f)
            wintime = [0, 0, 0, 0, 0, 0, 0, 0]
            wintime[7] = word1[-8:]
            wintime[6] = word1[-16:-8]
            wintime[5] = word1[8:16]
            wintime[4] = word2[-8:]
            wintime[3] = word2[-16:-8]
            wintime[2] = word2[8:16]
            wintime[1] = word3[-8:]
            wintime[0] = word3[-16:-8]
            w_time = "".join(wintime)
            w_time = BitStream(bin=w_time).unpack('uintbe:64')[0]
            w_time = filetime.to_datetime(w_time)
            w_time = w_time.replace(tzinfo=timezone.utc).astimezone(tz=None)

            if self.start_time is None:  # only set this for the first time we see a Win64 time.
                self.start_time = w_time

            if debug:
                word_debug = f"WinTime: {w_time.isoformat()}"
        else:
            if debug:
                word_debug = f"Unknown word: {word}"

        if debug:
            print(f"{self.n_words} {word_debug}")
        return True

    def header_info(self):
        s = f"List style: {self.list_style}\n"
        s += f"start time: {self.start_time.isoformat()}\n"
        s += f"Device address: {self.device_address}\n"
        s += f"MCB type: {self.MCB_type_string}\n"
        s += f"Device serial number: {self.serial_number}\n"
        s += f"Sample description: {self.description}\n"
        s += f"valid_erg_calibration?: {bool(self.valid_erg_cal)}\n"
        s += f"Energy units: {self.erg_units}\n"
        s += f"Energy calibration: {self.erg_calibration}\n"
        s += f"valid_shape_cal: {bool(self.valid_shape_cal)}\n"
        s += f"Shape cal: {self.shape_cal}\n"
        s += f"# of adc channels: {self.n_adc_channels}\n"
        s += f"detector ID: {self.detector_id}\n"
        s += f"Maestro real time: {self.total_realtime}\n"
        s += f"Maestro live time: {self.total_livetime}\n"
        return s

    @property
    def n_counts(self):
        return len(self.times)

    @cached_property
    def sample_ready_median(self):
        """
        median of the times for which SAMPLE READY port is ON.
        For when SAMPLE READY port is used as a time stamp.
        Returns:

        """
        return np.median(self.realtimes[np.where(self.sample_ready_state == 1)])

    def get_time_dependence(self, energy,
                            bins: Union[str, int, np.ndarray, list] = 'auto',
                            signal_window_kev: float = 3,
                            bg_window_kev=None,
                            bg_offsets: Union[None, Tuple, float] = None,
                            make_rate=False,
                            eff_corr=False,
                            scale: Union[float, Callable, np.ndarray] = 1.,
                            nominal_values=True,
                            convolve: Union[float, int] = None,
                            offset_sample_ready=False,
                            debug_plot: Union[bool, str] = False):
        """
        Get the time dependence around erg +/- signal_window_kev/2. Baseline is estimated and subtracted.
        Estimation of baseline is done by taking the median rate ( with an energy of `energy` +/- `bg_window_kev`/2,
        excluding signal window) of events in each time bin. The median is then normalized to the width of the signal
        window (in KeV), and finally subtracted from the time dependence of events in the signal window.
        Args:
            energy:
            bins: Str/int for np.histogram or list of bin edges.
            signal_window_kev: Width around `energy` that will be considered the signal.
            bg_window_kev: Size of the window used for baseline estimation.
            bg_offsets: Offset the baseline window from the center (default will avoid signal window by distance of
                half `signal_window_kev`)
            make_rate: Makes units in Hz instead of counts.
            eff_corr: If True, account for efficiency
            scale: User supplied float or array of floats (len(bins) - 1) used to scale rates.
                If a Callable, the bins wil be passed to the supplied function which must return array of normalization
                values of same length as bins.
            nominal_values: If False, return unp.uarray (i.e. include Poissonian errors).
            convolve: If not None, perform gaussian convolution with sigma according to this value
                (sigma units are array indicies).
            offset_sample_ready: Subtract the median of the times for which SAMPLE READY port is ON.
            debug_plot: If False, do nothing.
                        If True, plot signal and background (energy vs counts) for every time bin.
                        If "simple", plot one plot for all bins.

        Returns: Tuple[signal window rate, baseline rate estimation, bins used]
        """
        if bg_offsets is None:
            bg_offsets = [2*signal_window_kev]*2
        elif isinstance(bg_offsets, Iterable):
            bg_offsets = tuple(map(lambda x: 2*signal_window_kev if x is None else x, bg_offsets))
            if not len(bg_offsets) == 2:
                raise ValueError('Too many elements in arg `bg_offsets')
        elif isinstance(bg_offsets, (float, int)):
            bg_offsets = tuple([bg_offsets]*2)
        else:
            raise ValueError(f'Bad value for `bg_offsets`: {bg_offsets}')

        if bg_window_kev is None:
            bg_window_kev = 6*signal_window_kev

        bg_offsets = np.abs(bg_offsets)

        bg_window_left_bounds = np.array([-bg_window_kev/2, 0]) + energy - bg_offsets[0]
        bg_window_right_bounds = np.array([0, bg_window_kev/2]) + energy + bg_offsets[1]
        sig_window_bounds = [energy-signal_window_kev/2, energy+signal_window_kev/2]

        bg_window_left_is = self.__erg_index__(bg_window_left_bounds)
        bg_window_right_is = self.__erg_index__(bg_window_right_bounds)
        # bg_window_right_is[-1] += 1  # + 1 for python slicing rules
        # bg_window_left_is[-1] += 1  # + 1 for python slicing rules

        sig_window_is = self.__erg_index__(sig_window_bounds)
        # sig_window_is[-1] += 1  # + 1 for python slicing rules
        n_sig_erg_bins = sig_window_is[-1] - sig_window_is[0]

        if eff_corr:
            bg_weights = np.concatenate([1.0/unp.nominal_values(self.effs[slice(*bg_window_left_is)]),
                                         1.0/unp.nominal_values(self.effs[slice(*bg_window_right_is)])])

            sig_weight = np.average((1.0/self.effs[slice(*sig_window_is)]),
                                     weights=np.fromiter(map(len, self.__energy_binned_times__[slice(*sig_window_is)]),
                                                         dtype=int))
        else:
            bg_weights = 1
            sig_weight = 1

        bg_times_list = self.__energy_binned_times__[slice(*bg_window_left_is)]
        bg_times_list += self.__energy_binned_times__[slice(*bg_window_right_is)]

        sig_times_list = self.__energy_binned_times__[slice(*sig_window_is)]
        sig_times = np.concatenate(sig_times_list)

        # sig_times, n_sig_erg_bins = self.energy_slice(*sig_window_bounds, return_num_bins=True)

        if isinstance(bins, str):
            _, time_bins = np.histogram(sig_times, bins=bins)
        elif isinstance(bins, int):
            time_bins = np.linspace(sig_times[0], sig_times[-1], bins)
        else:
            assert hasattr(bins, '__iter__')
            time_bins = bins

        def _median(_x):
            # _x = convolve_gauss(_x, min([len(_x)//2, 5]))
            out = discrete_interpolated_median(_x*bg_weights)
            if nominal_values:
                return out
            else:
                return ufloat(out, out*1/np.sqrt(sum(_x)))

        bg = np.array([_median(x) for x in
                       np.array([np.histogram(times, bins=time_bins)[0] for times in bg_times_list]).transpose()])
        bg *= n_sig_erg_bins  # from per_bin to per width of signal window

        sig = np.histogram(sig_times, bins=time_bins)[0]

<<<<<<< HEAD
=======
        if not nominal_values:
            sig = unp.uarray(sig, np.sqrt(sig))

        sig *= sig_weight.n if nominal_values else sig_weight

>>>>>>> 5200f449
        if debug_plot is not False:
            if isinstance(debug_plot, str) and debug_plot.lower() == 'simple':
                ax, y = self.plot_erg_spectrum(bg_window_left_bounds[0] - signal_window_kev,
                                               bg_window_right_bounds[-1] + signal_window_kev,
                                               time_min=time_bins[0],
                                               time_max=time_bins[-1],
                                               return_bin_values=True,
                                               eff_corr=eff_corr,
                                               )
                shade_plot(ax, bg_window_left_bounds, color='red')
                shade_plot(ax, bg_window_right_bounds, color='red', label='Bg. window')
                shade_plot(ax, sig_window_bounds, color='blue', label='Sig. window')
                ax.legend()
            else:
                axs = None
                for bin_index, (b1, b2) in enumerate(zip(time_bins[:-1], time_bins[1:])):
                    plot_legend = False
                    if bin_index % 4 == 0:
                        fig, axs = plt.subplots(2, 2, figsize=(12, 5))
                        fig.suptitle(self.path.name)
                        axs = axs.flatten()
                        plt.subplots_adjust(hspace=0.4, wspace=0.1, left=0.04, right=0.97)
                        plot_legend = True

                    lines = []
                    legends = []
                    ax = axs[bin_index%4]

                    ax, y = self.plot_erg_spectrum(bg_window_left_bounds[0] - signal_window_kev,
                                                   bg_window_right_bounds[-1] + signal_window_kev,
                                                   time_min=b1,
                                                   time_max=b2,
                                                   return_bin_values=True,
                                                   ax=ax,
                                                   eff_corr=eff_corr)

                    l = shade_plot(ax, sig_window_bounds)
                    lines.append(l)
                    legends.append('Sig. window')

                    l = shade_plot(ax, bg_window_right_bounds, color='red')
                    _ = shade_plot(ax, bg_window_left_bounds, color='red')
                    lines.append(l)
                    legends.append('Bg. window')

                    bg_est = bg[bin_index] / n_sig_erg_bins
                    sig_est = sig[bin_index] / n_sig_erg_bins
                    if isinstance(bg_est, UFloat):
                        bg_est = bg_est.n
                        sig_est = sig_est.n

                    l = ax.plot(bg_window_right_bounds, [bg_est] * 2, color='red', ls='--')[0]
                    _ = ax.plot(bg_window_left_bounds, [bg_est] * 2,  color='red', ls='--')
                    lines.append(l)
                    legends.append('Bg. est.')

                    l = ax.plot(sig_window_bounds, [sig_est] * 2, color='blue', ls='--')[0]
                    lines.append(l)
                    legends.append('sig. est.')

                    if plot_legend:
                        plt.figlegend(lines, legends, 'upper right')

                    ax.text(np.mean(bg_window_left_bounds), ax.get_ylim()[-1]*0.82, f'{bg_est*n_sig_erg_bins:.2e}',
                            horizontalalignment='center',
                            verticalalignment='center', color='red', size='small', rotation='vertical')
                    ax.text(np.mean(sig_window_bounds), ax.get_ylim()[-1] * 0.82, f'{sig_est*n_sig_erg_bins:.2e}',
                            horizontalalignment='center',
                            verticalalignment='center', color='blue', size='small', rotation='vertical')

        if not nominal_values:
            bg = uarray(bg, np.sqrt(bg))
            sig = uarray(sig, np.sqrt(sig))

        if make_rate:
            if not isinstance(time_bins, np.ndarray):
                time_bins = np.array(time_bins)
            b_widths = time_bins[1:] - time_bins[:-1]
            sig /= b_widths
            bg /= b_widths

        if convolve is not None:
            sig, bg = convolve_gauss(sig, convolve), convolve_gauss(bg, convolve)

        if offset_sample_ready:
            time_bins -= self.sample_ready_median

        if hasattr(scale, '__call__'):
            c = scale(time_bins)
        else:
            if hasattr(scale, '__len__'):
                assert len(scale) == len(time_bins) - 1, '`normalization` argument of incorrect length.'
            c = scale

        return (sig - bg)*c, bg*c, time_bins

    def plot_time_dependence(self, energy, bins: Union[str, int, np.ndarray] = 'auto', signal_window_kev: float = 3,
                             bg_window_kev=None, bg_offsets: Union[None, Tuple, float] = None, make_rate=False,
<<<<<<< HEAD
                             normalization=1., plot_background=False, ax=None, offset_sample_ready=False, convolve=None,
                             debug_plot=False, **mpl_kwargs):
        sig, bg, bins = \
            self.get_time_dependence(energy=energy, bins=bins, signal_window_kev=signal_window_kev,
                                     bg_window_kev=bg_window_kev, bg_offsets=bg_offsets, make_rate=make_rate,
                                     normalization=normalization, nominal_values=False,
                                     offset_sample_ready=offset_sample_ready, convolve=convolve, debug_plot=debug_plot)
=======
                             eff_corr=False,
                             plot_background=False, ax=None, offset_sample_ready=False,
                             convolve=None,
                             debug_plot=False, **mpl_kwargs):
        """
        Todo: finish this doc string
        Args:
            energy:
            bins:
            signal_window_kev:
            bg_window_kev:
            bg_offsets:
            make_rate:
            eff_corr:
            plot_background:
            ax:
            offset_sample_ready:
            convolve:
            debug_plot:
            mpl_kwargs:

        Returns:

        """
        sig, bg, bins = \
            self.get_time_dependence(energy=energy, bins=bins, signal_window_kev=signal_window_kev,
                                     bg_window_kev=bg_window_kev, bg_offsets=bg_offsets, make_rate=make_rate,
                                     eff_corr=eff_corr, nominal_values=False, offset_sample_ready=offset_sample_ready,
                                     convolve=convolve, debug_plot=debug_plot)
>>>>>>> 5200f449

        if ax is None:
            fig, ax = plt.subplots()
            ax.set_title(self.path.name)
            elims = energy - signal_window_kev/2, energy + signal_window_kev/2
            fig.suptitle(f"{elims[0]:.1f} < erg < {elims[-1]:.1f}")

        label = mpl_kwargs.pop("label", self.path.name)

        _, c = mpl_hist(bins, sig, return_line_color=True, ax=ax,
                        label=label + "(signal)" if plot_background else "", **mpl_kwargs)

        if plot_background:

            mpl_kwargs['ls'] = '--'
            mpl_kwargs.pop('c', None)
            mpl_kwargs.pop('color', None)
            mpl_kwargs['c'] = c
            mpl_hist(bins, bg, return_line_color=True, ax=ax, label=label + "(baseline)", **mpl_kwargs)

        y_label = "Raw" if not eff_corr else ""
        y_label += " Counts"

        if make_rate:
            y_label += '/s'

        ax.set_ylabel(y_label)
        ax.set_xlabel("time [s]")

        return ax

    def est_half_life(self, energy):
        raise NotImplementedError()

    @property
    def file_name(self):
        return self.path.name

    def plot_percent_live(self, ax=None, **ax_kwargs):
        if ax is None:
            plt.figure()
            ax = plt.gca()
        ax.set_title(self.path.name)
        ax.plot(self.realtimes, self.fraction_live, **ax_kwargs)
        ax.set_xlabel("Real time [s]")
        ax.set_ylabel("Fraction livetime")
        return ax

    def get_deadtime_corr(self, t):
        i = np.searchsorted(self.livetimes, t)
        return self.deadtime_corrs[i]

    @cached_property
    def deadtime_corrs(self):
        indicies = np.searchsorted(self.realtimes, self.times)
        return 1.0/self.fraction_live[indicies]

    def channel_to_erg(self, channel) -> np.ndarray:
        if isinstance(channel, list):
            channel = np.array(channel)
        return np.sum([channel ** i * c for i, c in enumerate(self.erg_calibration)], axis=0)

    @cached_property
    def erg_centers(self):
        return np.array([(b0+b1)/2 for b0, b1 in zip(self.erg_bins[:-1], self.erg_bins[1:])])

    @cached_property
    def erg_bins(self):
        channel_bins = np.arange(self.n_adc_channels + 1) - 0.5   #
        return self.channel_to_erg(channel_bins)

    def plot_count_rate(self, ax=None, smooth=None, **ax_kwargs):
        if ax is None:
            plt.figure()
            ax = plt.gca()
        if 'ds' not in ax_kwargs:
            ax_kwargs['ds'] = 'steps-post'
        if smooth is not None:
            assert smooth > 0 and isinstance(smooth, int)
            smooth = int(smooth)
            y = convolve_gauss(self.count_rate_meter, smooth)
        else:
            y = self.count_rate_meter
        ax.plot(self.realtimes, y, **ax_kwargs)
        ax.set_title(self.path.name)
        ax.set_xlabel("Real time [s]")
        ax.set_ylabel("Count rate [Hz]")
        return ax

    def plot_sample_ready(self, ax=None, **ax_kwargs):
        if ax is None:
            plt.figure()
            ax = plt.gca()
        if 'label' not in ax_kwargs:
            ax_kwargs['label'] = "SAMPLEREADY"
        ax.set_xlabel("Real time [s]")
        ax.set_ylabel("State")
        ax.plot(self.realtimes, self.sample_ready_state, **ax_kwargs)
        return ax

    def plot_gate(self, ax=None, **ax_kwargs):
        if ax is None:
            plt.figure()
            ax = plt.gca()
        if 'label' not in ax_kwargs:
            ax_kwargs['label'] = "GATE"
        ax.set_xlabel("Real time [s]")
        ax.set_ylabel("State")
        ax.plot(self.realtimes, self.gate_state, **ax_kwargs)
        return ax

    @staticmethod
    def __get_auto_data_dir():
        directory = cwd / 'user_saved_data' / 'list_data'
        if not directory.exists():
            directory.mkdir()
        return directory

    def __erg_index__(self, energies):
        """
        Get the index which corresponds to the correct energy bin(s).

        Examples:
            The result can be used to find the number of counts in the bin for 511 KeV:
                self.counts[self.erg_bin_index(511)]

        Args:
            energies:

        Returns:

        """
        out = np.searchsorted(self.erg_bins, energies, side='right') - 1

        return out

    @property
    def __energy_binned_times__(self) -> List[np.ndarray]:
        """
        The times of all events are segregated into the available energy bins.
        Returns:

        """
        if self._energy_binned_times is None:
            self._energy_binned_times = [[] for _ in range(self.n_adc_channels)]
            # erg_indicies = self.__erg_index__(self.energies)
            for i, t in zip(self.__erg_index__(self.energies), self.times):
                self._energy_binned_times[i].append(t)
            self._energy_binned_times = [np.array(ts) for ts in self._energy_binned_times]
            self._energy_spec = None  # Force _energy_spec to update on next call
            return self._energy_binned_times
        else:
            return self._energy_binned_times

    @property
    def energy_spec(self):
        """
        Just the number of counts in each energy bin. Redundant. Just a special case of
            self.get_erg_spectrum (but faster).
        Returns:

        """
        if self._energy_spec is None:
            self._energy_spec = np.array(list(map(len, self.__energy_binned_times__)))
        return self._energy_spec

    def erg_bins_cut(self, erg_min, erg_max):
        """
        Get array of energy bins in range specified by arguments.
        Args:
            erg_min:
            erg_max:

        Returns:

        """
        i0 = self.__erg_index__(erg_min)
        i1 = self.__erg_index__(erg_max) + 1
        return self.erg_bins[i0: i1]
        # return self.erg_bins[np.where((self.erg_bins >= erg_min) & (self.erg_bins <= erg_max))]

    def get_erg_spectrum(self, erg_min: float = None, erg_max: float = None, time_min: float = None,
                         time_max: float = None, eff_corr=False, make_density=False, nominal_values=False, return_bin_edges=False,
                         remove_baseline=False, baseline_method='ROOT', baseline_kwargs=None):
        """
        Get energy spectrum according to provided condition.
        Args:
            erg_min:
            erg_max:
            time_min:
            time_max:
            eff_corr: If True, correct for efficiency to get absolute counts.
            make_density: If True, divide by bin widths.
            nominal_values: If False, return unp.uarray
            return_bin_edges: Return the energy bins, e.g. for use in a histogram.
            remove_baseline: If True, remove baseline according to the following arguments.
            baseline_method: If "ROOT" then use JSB_tools.calc_background
                             If "median" then use JSB_tools.rolling_median
            baseline_kwargs: Kwargs ot pass to either JSB_tools.calc_background or JSB_tools.rolling_median

        Returns:

        """
        if erg_min is None:
            erg_min = self.erg_bins[0]
        if erg_max is None:
            erg_max = self.erg_bins[-1]

        b = (time_min is not None, time_max is not None)

        def get_n_events():
            if b == (0, 0):
                return len
            elif b == (1, 0):
                return lambda x: len(x) - np.searchsorted(x, time_min, side='left')
            elif b == (0, 1):
                return lambda x: np.searchsorted(x, time_max, side='right')
            else:
                return lambda x: np.searchsorted(x, time_max, side='right') - np.searchsorted(x, time_min, side='left')

        erg_index0 = self.__erg_index__(erg_min)
        erg_index1 = self.__erg_index__(erg_max)

        time_arrays = self.__energy_binned_times__[erg_index0: erg_index1]
        func = get_n_events()
        out = np.fromiter(map(func, time_arrays), dtype=int)

        bins = self.erg_bins_cut(erg_min, erg_max)

        if not nominal_values:
            out = unp.uarray(out, np.sqrt(out))

        if make_density:
            out = out/(bins[1:] - bins[:-1])

        if remove_baseline:
            if baseline_kwargs is None:
                baseline_kwargs = {}
            baseline_method = baseline_method.lower()
            if baseline_method == 'root':
                out = out - calc_background(out, **baseline_kwargs)
            elif baseline_method == 'median':
                out = out - rolling_median(values=out, **baseline_kwargs)
            else:
                raise TypeError(f"Invalid `baseline_method`, '{baseline_method}'")

        if eff_corr:
            assert self.effs is not None, 'Cannot perform efficiency correction. No efficiency data. '
            out /= self.effs[erg_index0: erg_index1]

        if return_bin_edges:
            return out, bins
        else:
            return out

    def plot_erg_spectrum(self, erg_min: float = None, erg_max: float = None, time_min: float = 0,
                          time_max: float = None, eff_corr=False, remove_baseline=False, title=None, ax=None,
                          label=None,
                          return_bin_values=False):
        """
        Plot energy spectrum with time and energy cuts.
        Args:
            erg_min:
            erg_max:
            time_min:
            time_max:
            eff_corr: If True, correct for efficiency to get absolute counts.
            remove_baseline: If True, remove baseline.
            title:
            ax:
            label:
            return_bin_values:

        Returns:

        """
        if ax is None:
            fig = plt.figure()
            fig.suptitle(Path(self.file_name).name)
            ax = plt.gca()

        bin_values, bins = self.get_erg_spectrum(erg_min, erg_max, time_min, time_max, return_bin_edges=True,
                                                 eff_corr=eff_corr)
        if remove_baseline:
            bl = calc_background(bin_values)
            bin_values = -bl + bin_values

        mpl_hist(bins, bin_values, ax=ax, label=label)
        if title is None:
            if not (time_min == 0 and time_max is None):
                ax.set_title(f"{time_min:.1f} <= t <= {time_max:.1f}")
        else:
            ax.set_title(title)

        ax.set_xlabel('Energy [KeV]')
        ax.set_ylabel('Counts')
        if not return_bin_values:
            return ax
        else:
            return ax, bin_values

    def slicer(self, erg_min=None, erg_max=None, time_min=None, time_max=None):
        """
        Return an array that can be used to select the desired times or energies.
        Examples:
            s = l.slicer(erg_max=200, erg_min=50, time_max=34)
            plt.histogram(l.times[s])  # plot selected times
            plt.histogram(l.energies[s])  # plot selected energies
        Args:
            erg_min:
            erg_max:
            time_min:
            time_max:

        Returns:

        """
        if erg_min is not None:
            mask = (erg_min <= self.energies)
        else:
            mask = np.ones(len(self.times), dtype=bool)
        if erg_max is not None:
            mask &= (self.energies <= erg_max)

        if time_min is not None:
            mask[:np.searchsorted(self.times, time_min)] = False

        if time_max is not None:
            mask[np.searchsorted(self.times, time_max, side='right'):] = False

        return np.where(mask)

    def plotly(self, erg_min=None, erg_max=None, erg_bins='auto', time_bin_width=15,
               time_step: int = 5, time_max=None, percent_of_max=False, remove_baseline=False):
        """
        Args:
            erg_min:
            erg_max:
            erg_bins:
            time_bin_width: Width of time range for each slider step.
            time_step: delta t between each slider step
            time_max: Max time for plot.
            percent_of_max: It True, each bin is fraction of max.
            remove_baseline:

        Returns:

        """
        if erg_min is None:
            erg_min = self.erg_bins[0]
        if erg_max is None:
            erg_max = self.erg_bins[-1]

        tmin = self.times[0]
        if time_max is None:
            tmax = self.times[-1]
        else:
            tmax = time_max
        time_centers = np.linspace(tmin, tmax, int((tmax-tmin) // time_step + 1))
        time_groups = [(max([tmin, b - time_bin_width / 2]), min([tmax, b + time_bin_width / 2])) for b in time_centers]
        time_bin_widths = [b1-b0 for b0, b1 in time_groups]

        energy_bins = self.erg_bins_cut(erg_min, erg_max)
        energy_bin_centers = (energy_bins[1:] + energy_bins[:-1])/2
        labels4bins = []

        ys = []

        for b_width, (b0, b1) in zip(time_bin_widths, time_groups):
            _y = self.get_erg_spectrum(erg_min, erg_max, b0, b1, nominal_values=True) / b_width
            if remove_baseline:
                _y -= rolling_median(45, _y)
            ys.append(_y)
            labels4bins.append((b0, b1))

        ys = np.array(ys)

        fig = go.Figure()

        y_tot = self.get_erg_spectrum(erg_min, erg_max, time_max=time_max, nominal_values=True,
                                      remove_baseline=remove_baseline)/(tmax-tmin)

        fig.add_trace(
            go.Bar(
                visible=True,
                name=f"All time",
                x=energy_bin_centers,
                y=y_tot,
                marker_color='red',
            )
        )

        steps = [dict(
                method="update",
                args=[{"visible": [True] + [False] * 2*len(time_centers)},
                      {"title": f"All time"}],  # layout attribute
            )]

        _max_y = 0
        if percent_of_max:
            ys /= np.array([np.max(convolve_gauss(_y, 3)) for _y in ys])[:, np.newaxis]
        for index, (y, (t0, t1)) in enumerate(zip(ys, time_groups)):
            b_width = t1 - t0
            b_center = (t1+t0)/2
            if max(y)>_max_y:
                _max_y = max(y)

            label = f"t ~= {b_center:.1f} [s] ({t0:.1f} < t < {t1:.1f})"
            assert len(energy_bin_centers) == len(y), [len(energy_bin_centers), len(y)]
            fig.add_trace(
                go.Scatter(
                    visible=False,
                    x=energy_bin_centers,
                    y=y,
                    marker_color='blue',
                    line={'shape': 'hvh'}
                ),
            )
            fig.add_trace(
                go.Scatter(
                    visible=False,
                    x=energy_bin_centers,
                    y=convolve_gauss(y, 3),
                    ))
            step = dict(
                method="update",
                args=[{"visible": [False] * (2*len(time_centers) + 1)},
                      {"title": label}],  # layout attribute
            )
            step["args"][0]["visible"][2*index+1] = True  # Toggle trace to "visible"
            step["args"][0]["visible"][2*index+2] = True  # Toggle trace to "visible"
            steps.append(step)
        fig.update_yaxes(range=[0, _max_y*1.1])
        sliders = [dict(
            active=0,
            currentvalue={"prefix": "time "},
            pad={"t": 50},
            steps=steps
        )]

        fig.update_layout(
            sliders=sliders, bargap=0, bargroupgap=0.0
        )
        fig.show()
        return fig

    def time_slice(self, time_min, time_max):
        """
        Return the energies of all events which occurred between time_min and time_max
        Args:
            time_min:
            time_max:

        Returns:

        """
        return self.energies[np.where((self.times >= time_min) & (self.times <= time_max))]

    def energy_slice(self, erg_min, erg_max, return_num_bins=False):
        """
        Return the times of all events with energy greater than `erg_min` and less than `erg_max`
        Args:
            erg_min:
            erg_max:
            return_num_bins: Whether to return the number of energy bins accessed

        Returns:

        """
        i0 = self.__erg_index__(erg_min)
        i1 = self.__erg_index__(erg_max)+1
        out = np.concatenate(self.__energy_binned_times__[i0: i1])
        if return_num_bins:
            return out, i1-i0
        else:
            return out

    def build_spe(self, min_time=None, max_time=None):
        """
        Construct and return the SPEFile instance from list data.
        Args:
            min_time: Min time cut off
            max_time: Max time cut off

        Returns:

        """
        if min_time is None and max_time is None:
            counts = self.energy_spec
            set_spe = True  # if True, save the result so that it isn't built again this session
            total_livetime = self.total_livetime
            total_realtime = self.total_realtime
        else:
            # select counts.
            if min_time is None:
                min_time = 0
            if max_time is None:
                max_time = self.times[-1]
            counts = self.get_erg_spectrum(time_min=min_time, time_max=max_time)
            set_spe = False

            # adjust total real and live time
            if self.realtimes is not self.livetimes is not None:
                rt_i_max = len(self.realtimes) - 1
                rt_i_min = 0
                if max_time is not None:
                    rt_i_max = np.searchsorted(self.realtimes, max_time)
                    rt_i_max = min([len(self.realtimes)-1, rt_i_max])

                if min_time is not None:
                    rt_i_min = np.searchsorted(self.realtimes, min_time)
                assert rt_i_max != rt_i_min

                total_livetime = self.livetimes[rt_i_max] - self.livetimes[rt_i_min]
                total_realtime = self.realtimes[rt_i_max] - self.realtimes[rt_i_min]
            else:
                total_realtime = max_time - min_time
                total_livetime = total_realtime

        path = self.path.with_suffix('.Spe') if self.path is not None else None
        out = SPEFile.build(path=path, counts=counts,
                            erg_calibration=self._erg_calibration, livetime=total_livetime, realtime=total_realtime,
                            channels=np.arange(self.n_adc_channels), erg_units=self.erg_units, shape_cal=self.shape_cal,
                            description=self.description, system_start_time=self.start_time, eff_model=self.eff_model,
                            effs=self.effs, eff_scale=self.eff_scale, load_erg_cal=self._load_erg_cal)

        if set_spe:
            self._spe = out
        return out

    def __set_optional_attribs_defaults__(self):
        """
        Sets unimportant attributes and place holders to their defaults. The vast majority of class features will work
         without theses attributes. Does not modify attributes if they exist.

        Returns: None
        """
        attribs = ['max_words', 'count_rate_meter', 'device_address', 'list_style', 'description', 'valid_erg_cal',
                   'serial_number', 'MCB_type_string', 'erg_units', 'shape_cal', 'detector_id', 'count_rate_meter',
                   '_energy_binned_times', '_energy_spec', '_spe', '_fraction_live', '_energies']
        for name in attribs:
            if not hasattr(self, name):
                setattr(self, name, None)

        self.allow_pickle = True

    def pickle(self, f_path=None, write_spe=True):
        # Change attribs to np.array where appropriate
        if not self.allow_pickle:
            raise ValueError("Pickling not allowed!")

        for name in ['_erg_calibration', 'adc_values', 'sample_ready_state', 'gate_state', 'realtimes', 'livetimes',
                     'times']:
            a = getattr(self, name)
            if not isinstance(a, np.ndarray):
                setattr(self, name, np.array(a))

        d = {'times': self.times,
             'realtimes': self.realtimes,
             'livetimes': self.livetimes,
             'n_adc_channels': int(self.n_adc_channels),
             '_erg_calibration': list(map(float, self._erg_calibration)),
             'gate_state': self.gate_state,
             'sample_ready_state': self.sample_ready_state,
             'adc_values': self.adc_values,
             'path': str(self.path),
             'start_time': datetime.datetime.strftime(self.start_time, MaestroListFile.datetime_format),
             'total_realtime': float(self.total_realtime) if self.total_realtime is not None else None,
             'total_livetime': float(self.total_livetime) if self.total_livetime is not None else None,
             'count_rate_meter': self.count_rate_meter,
             '_fraction_live': self._fraction_live,
             }
        d_np_types = {'gate_state': 'int', 'count_rate_meter': 'int', 'sample_ready_state': 'int', 'adc_values': 'int'}
        if f_path is None:
            if self.path.name == '':
                raise ValueError("No self.path. either set path or include `f_path` argument.")
            f_path = self.path.parent / self.file_name
        f_path = Path(f_path).with_suffix('.marshal')

        with open(f_path, 'wb') as f:
            marshal.dump(d, f)
            marshal.dump(d_np_types, f)

<<<<<<< HEAD
        # if write_spe:
        #     self.SPE.pickle()
=======
        if write_spe:
            self.__set_optional_attribs_defaults__()
            self.SPE.pickle(f_path=f_path)
        else:
            self.pickle_eff(path=f_path)  # dont pickle eff twice
>>>>>>> 5200f449

    @classmethod
    def from_pickle(cls, fpath, load_erg_cal=None) -> MaestroListFile:
        # todo: Re work this using a helper class! (same for Spefile)
        fpath = Path(fpath).with_suffix('.marshal')

        if not fpath.exists():
            raise FileNotFoundError(f'MaestroListFile marshal path does not exist, "{fpath}"')
        with open(fpath, 'rb') as f:
            d = marshal.load(f)
            d_np_types = marshal.load(f)

        self = MaestroListFile.__new__(MaestroListFile)
        super(MaestroListFile, self).__init__()  # run EfficiencyMixin init
        self.__set_optional_attribs_defaults__()
        for k, v in d.items():
            if isinstance(v, bytes):
                if k in d_np_types:
                    t = eval(d_np_types[k])
                else:
                    t = float
                v = np.frombuffer(v, dtype=t)
            elif isinstance(v, float):
                v = float(v)
            elif isinstance(v, int):
                v = int(v)
            setattr(self, k, v)
        self.path = Path(self.path)
        self.start_time = datetime.datetime.strptime(self.start_time, MaestroListFile.datetime_format)
        super(EfficiencyCalMixin, self).__init__(self.erg_calibration, load_erg_cal=load_erg_cal)

        self.unpickle_eff()

        return self

    @classmethod
    def build(cls, adc_values, times, n_adc_channels, erg_calibration, gate_state=None,
              sample_ready_state=None, path=None, start_time=None, realtimes=None, livetimes=None,
              total_livetime=None, total_realtime=None, effs=None, eff_model=None,
              load_erg_cal=None) -> MaestroListFile:
        self = MaestroListFile.__new__(MaestroListFile)
        super(MaestroListFile, self).__init__()  # run EfficiencyMixin init

        self.__set_optional_attribs_defaults__()
        self.adc_values = np.array(adc_values)
        self.n_adc_channels = n_adc_channels
        self.times = np.array(times)
        self._erg_calibration = list(map(float, erg_calibration))  # no np.float64
        if path is None:
            self.path = Path()
        else:
            self.path = Path(path)
        if start_time is None:
            start_time = datetime.datetime.now()
        self.start_time = start_time

        self.realtimes = realtimes
        self.livetimes = livetimes

        self.gate_state = np.array(gate_state) if gate_state is not None else gate_state
        self.sample_ready_state = np.array(sample_ready_state) if sample_ready_state is not None else sample_ready_state

        if self.sample_ready_state is None:
            if self.realtimes is None:
                self.sample_ready_state = np.array([0])
            else:
                self.sample_ready_state = np.zeros_like(self.realtimes)

        if total_realtime is None:
            total_realtime = times[-1]
        self.total_realtime = float(total_realtime) if total_realtime is not None else None
        self.total_livetime = float(total_livetime) if total_livetime is not None else None
        self.effs = effs
        self.eff_model = eff_model
        super(EfficiencyCalMixin, self).__init__(self.erg_calibration, load_erg_cal=load_erg_cal)
        self.allow_pickle = True
        return self

    def __len__(self):
        return len(self.times)

    def __iadd__(self, other: MaestroListFile):
        """
        Merge the events of another List file into this one.
        Note: Have not verified if the calculations for deadtime correcrion are correct.
        Args:
            other:

        Returns:

        """
        assert isinstance(other, MaestroListFile)
        # if other.times[-1] > self.times[-1]:
        # i_t_greater = np.searchsorted(other.times, self.times[-1])

        idxs = np.searchsorted(self.times, other.times)
        self._energies = np.insert(self.energies, idxs, other.energies)
        self.times = np.insert(self.times, idxs, other.times)
        # self._energies = np.concatenate([self._energies, other.energies])
        # self.times = np.concatenate([self.times, other.times])

        if not (self.count_rate_meter is other.count_rate_meter is None):
            pass  # this is hard.
            # self._fraction_live = other.fraction_live*self.fraction_live/\
            #                       (self.count_rate_meter*other.fraction_live +
            #                        other.count_rate_meter*self.fraction_live)
        self._energy_binned_times = None
        self._energy_spec = None
        self.path = Path()  # prevent from overwriting pickle with default path.
        self.allow_pickle = False
        return self


def get_merged_time_dependence(list_files: List[MaestroListFile], energy,
                               time_bins: Union[str, int, np.ndarray] = 'auto',
                               take_mean=False,
                               signal_window_kev: float = 3,
                               bg_window_kev=None,
                               bg_offsets: Union[None, Tuple, float] = None,
                               normalization_constants=None,
                               make_rate=False,
                               nominal_values=True,
                               offset_sample_ready=False, ):
    if normalization_constants is None:
        normalization_constants = np.ones(len(list_files), dtype=float)
    bins_Set_flag = False

    cs = normalization_constants
    bg = None
    sig = None
    tot_time = 0
    for l, c in zip(list_files, cs):
        _sig, _bg, _bins = l.get_time_dependence(energy=energy, bins=time_bins, signal_window_kev=signal_window_kev,
                                                 bg_window_kev=bg_window_kev, bg_offsets=bg_offsets, make_rate=False,
                                                 scale=c, nominal_values=nominal_values,
                                                 offset_sample_ready=offset_sample_ready)

        tot_time += l.total_livetime
        if not bins_Set_flag:
            time_bins = _bins  # set bins
            sig = _sig
            bg = _bg
            bins_Set_flag = True
        else:
            sig += _sig
            bg += _bg
    if take_mean:
        sig /= len(list_files)
        bg /= len(list_files)
    if make_rate:
        sig /= tot_time
        bg /= tot_time

    return sig, bg, time_bins


if __name__ == '__main__':
    l = MaestroListFile.from_pickle('/Users/burggraf1/PycharmProjects/IACExperiment/exp_data/friday/shot120.Lis')

    l
<|MERGE_RESOLUTION|>--- conflicted
+++ resolved
@@ -612,14 +612,11 @@
 
         sig = np.histogram(sig_times, bins=time_bins)[0]
 
-<<<<<<< HEAD
-=======
         if not nominal_values:
             sig = unp.uarray(sig, np.sqrt(sig))
 
         sig *= sig_weight.n if nominal_values else sig_weight
 
->>>>>>> 5200f449
         if debug_plot is not False:
             if isinstance(debug_plot, str) and debug_plot.lower() == 'simple':
                 ax, y = self.plot_erg_spectrum(bg_window_left_bounds[0] - signal_window_kev,
@@ -690,10 +687,6 @@
                             horizontalalignment='center',
                             verticalalignment='center', color='blue', size='small', rotation='vertical')
 
-        if not nominal_values:
-            bg = uarray(bg, np.sqrt(bg))
-            sig = uarray(sig, np.sqrt(sig))
-
         if make_rate:
             if not isinstance(time_bins, np.ndarray):
                 time_bins = np.array(time_bins)
@@ -718,15 +711,6 @@
 
     def plot_time_dependence(self, energy, bins: Union[str, int, np.ndarray] = 'auto', signal_window_kev: float = 3,
                              bg_window_kev=None, bg_offsets: Union[None, Tuple, float] = None, make_rate=False,
-<<<<<<< HEAD
-                             normalization=1., plot_background=False, ax=None, offset_sample_ready=False, convolve=None,
-                             debug_plot=False, **mpl_kwargs):
-        sig, bg, bins = \
-            self.get_time_dependence(energy=energy, bins=bins, signal_window_kev=signal_window_kev,
-                                     bg_window_kev=bg_window_kev, bg_offsets=bg_offsets, make_rate=make_rate,
-                                     normalization=normalization, nominal_values=False,
-                                     offset_sample_ready=offset_sample_ready, convolve=convolve, debug_plot=debug_plot)
-=======
                              eff_corr=False,
                              plot_background=False, ax=None, offset_sample_ready=False,
                              convolve=None,
@@ -756,7 +740,6 @@
                                      bg_window_kev=bg_window_kev, bg_offsets=bg_offsets, make_rate=make_rate,
                                      eff_corr=eff_corr, nominal_values=False, offset_sample_ready=offset_sample_ready,
                                      convolve=convolve, debug_plot=debug_plot)
->>>>>>> 5200f449
 
         if ax is None:
             fig, ax = plt.subplots()
@@ -1340,16 +1323,11 @@
             marshal.dump(d, f)
             marshal.dump(d_np_types, f)
 
-<<<<<<< HEAD
-        # if write_spe:
-        #     self.SPE.pickle()
-=======
         if write_spe:
             self.__set_optional_attribs_defaults__()
             self.SPE.pickle(f_path=f_path)
         else:
             self.pickle_eff(path=f_path)  # dont pickle eff twice
->>>>>>> 5200f449
 
     @classmethod
     def from_pickle(cls, fpath, load_erg_cal=None) -> MaestroListFile:
